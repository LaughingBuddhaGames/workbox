import RequestManager from './request-manager';
import RequestQueue from './request-queue';
import {maxAge, defaultDBName} from './constants';
import {isType, isInstance} from '../../../../lib/assert';
import IDBHelper from '../../../../lib/idb-helper';
import {cleanupQueue} from './queue-utils';
import {getResponse} from './response-manager';

/**
 * Use the instance of this class to push the failed requests into the queue.
 *
 * @example
 * When you want to push the requests manually
 * let bgQueue = new workbox.backgroundSync.Queue();
 * self.addEventListener('fetch', function(e) {
 *   if (!e.request.url.startsWith('https://jsonplaceholder.typicode.com')) {
 *     return;
 *   }
 *
 *   const clone = e.request.clone();
 *   e.respondWith(fetch(e.request).catch((err)=>{
 *     bgQueue.pushIntoQueue({
 *       request: clone,
 *     });
 *     throw err;
 *   }));
 * });
 *
 * @memberof module:workbox-background-sync
 */
class Queue {
  /**
   * Creates an instance of Queue with the given options
   *
   * @param {Object} [input]
   * @param {Number} [input.maxRetentionTime = 5 days] Time for which a queued
   * request will live in the queue(irrespective of failed/success of replay).
   * @param {Object} [input.callbacks] Callbacks for successfull/failed
   * replay of a request as well as modifying before enqueue/dequeue-ing.
   * @param {Fuction} [input.callbacks.replayDidSucceed]
   * Invoked with params (hash:string, response:Response) after a request is
   * successfully replayed.
   * @param {Fuction<string>} [input.callbacks.replayDidFail]
   * Invoked with param (hash:string) after a replay attempt has failed.
   * @param {Fuction<Object>} [input.callbacks.requestWillEnqueue]
   * Invoked with param (reqData:Object) before a failed request is saved to
   * the queue. Use this to modify the saved data.
   * @param {Fuction<Object>} [input.callbacks.requestWillDequeue]
   * Invoked with param (reqData:Object) before a failed request is retrieved
   * from the queue. Use this to modify the data before the request is replayed.
   * @param {string} [input.queueName] Queue name inside db in which
   * requests will be queued.
   * @param {BroadcastChannel=} [input.broadcastChannel] BroadcastChannel
   * which will be used to publish messages when the request will be queued.
   */
<<<<<<< HEAD
  constructor({
    broadcastChannel,
    callbacks,
    queueName,
    dbName = defaultDBName,
    maxRetentionTime = maxAge,
  } = {}) {
    if(queueName) {
      isType({queueName}, 'string');
    }

    if(maxRetentionTime) {
      isType({maxRetentionTime}, 'number');
    }

    if(broadcastChannel) {
      isInstance({broadcastChannel}, BroadcastChannel);
    }
=======
  constructor({maxRetentionTime = maxAge, callbacks, queueName,
    broadcastChannel, dbName = defaultDBName} = {}) {
      if (queueName) {
        isType({queueName}, 'string');
      }

      if (maxRetentionTime) {
        isType({maxRetentionTime}, 'number');
      }

      if (broadcastChannel) {
        isInstance({broadcastChannel}, BroadcastChannel);
      }
>>>>>>> cc560bdb

    isType({dbName}, 'string');

    this._dbName = dbName;
    this._queue = new RequestQueue({
      config: {
        maxAge: maxRetentionTime,
      },
      queueName,
      idbQDb: new IDBHelper(this._dbName, 1, 'QueueStore'),
      broadcastChannel,
      callbacks,
    });
    this._requestManager = new RequestManager({
      callbacks,
      queue: this._queue,
    });

    this.cleanupQueue();
  }

  /**
   * clean up the queue, deleting all the tasks whose maxAge has expired
   *
   * @memberOf Queue
   * @private
   * @return {Promise}
   */
  cleanupQueue() {
    return cleanupQueue(this._dbName);
  }

  /**
   * This function pushes a given request into the IndexedDb Queue.
   *
   * @param {Object} input
   * @param {Request} input.request The request which is to be queued
   *
   * @return {Promise} Promise which resolves when the request is pushed in
   * the queue.
   */
  pushIntoQueue({request}) {
    isInstance({request}, Request);
    return this._queue.push({request});
  }

  /**
   * Replays all the requests in the queue, this can be used for custom timing
   * of replaying requests may be in an environment where sync event is not
   * supported.
   * @return {Promise} A listener for when the requests have been replayed.
   */
  replayRequests() {
    return this._requestManager.replayRequests();
  }

  /**
   * Sets the dbName, which is used to store the queue and requests
   * defaults to bgQueueSyncDB.
   * @param {String} id The ID of the request.
   * @return {Object} Fetched response of the request.
   */
  getResponse({id}) {
    return getResponse({
      id,
      dbName: this._dbName,
    });
  }
}

export default Queue;<|MERGE_RESOLUTION|>--- conflicted
+++ resolved
@@ -53,7 +53,6 @@
    * @param {BroadcastChannel=} [input.broadcastChannel] BroadcastChannel
    * which will be used to publish messages when the request will be queued.
    */
-<<<<<<< HEAD
   constructor({
     broadcastChannel,
     callbacks,
@@ -61,32 +60,17 @@
     dbName = defaultDBName,
     maxRetentionTime = maxAge,
   } = {}) {
-    if(queueName) {
-      isType({queueName}, 'string');
-    }
+  if (queueName) {
+    isType({queueName}, 'string');
+  }
 
-    if(maxRetentionTime) {
+    if (maxRetentionTime) {
       isType({maxRetentionTime}, 'number');
     }
 
-    if(broadcastChannel) {
+    if (broadcastChannel) {
       isInstance({broadcastChannel}, BroadcastChannel);
     }
-=======
-  constructor({maxRetentionTime = maxAge, callbacks, queueName,
-    broadcastChannel, dbName = defaultDBName} = {}) {
-      if (queueName) {
-        isType({queueName}, 'string');
-      }
-
-      if (maxRetentionTime) {
-        isType({maxRetentionTime}, 'number');
-      }
-
-      if (broadcastChannel) {
-        isInstance({broadcastChannel}, BroadcastChannel);
-      }
->>>>>>> cc560bdb
 
     isType({dbName}, 'string');
 
